"""Unit tests for :mod:`cmd_mox.controller`."""

from __future__ import annotations

import os
import subprocess
import tempfile
import typing as t
from pathlib import Path

import pytest

from cmd_mox.controller import CmdMox, MockCommand, SpyCommand, StubCommand
from cmd_mox.errors import (
    LifecycleError,
    MissingEnvironmentError,
    UnexpectedCommandError,
)
<<<<<<< HEAD
from cmd_mox.ipc import Response

if t.TYPE_CHECKING:  # pragma: no cover - used only for typing
    import subprocess

    from cmd_mox.ipc import Invocation
=======
from cmd_mox.ipc import Invocation, Response
>>>>>>> 85758e97


def test_cmdmox_stub_records_invocation(
    run: t.Callable[..., subprocess.CompletedProcess[str]],
) -> None:
    """Stubbed command returns configured output and journal records call."""
    original_path = os.environ["PATH"]
    mox = CmdMox()
    mox.stub("hello").returns(stdout="hi")
    mox.__enter__()
    mox.replay()

    cmd_path = Path(mox.environment.shim_dir) / "hello"
    result = run([str(cmd_path)])
    mox.verify()

    assert result.stdout.strip() == "hi"
    assert len(mox.journal) == 1
    assert mox.journal[0].command == "hello"
    assert os.environ["PATH"] == original_path


def test_cmdmox_replay_verify_out_of_order(
    run: t.Callable[..., subprocess.CompletedProcess[str]],
) -> None:
    """Calling replay() or verify() out of order should raise RuntimeError."""
    mox = CmdMox()
    with pytest.raises(LifecycleError):
        mox.verify()
    mox.stub("foo").returns(stdout="bar")
    mox.__enter__()
    mox.replay()
    with pytest.raises(LifecycleError):
        mox.replay()
    cmd_path = Path(mox.environment.shim_dir) / "foo"
    run([str(cmd_path)])
    mox.verify()
    with pytest.raises(LifecycleError):
        mox.verify()


def test_cmdmox_nonstubbed_command_behavior(
    run: t.Callable[..., subprocess.CompletedProcess[str]],
) -> None:
    """Invoking a non-stubbed command returns name but fails verification."""
    mox = CmdMox()
    mox.register_command("not_stubbed")
    mox.__enter__()
    mox.replay()

    cmd_path = Path(mox.environment.shim_dir) / "not_stubbed"
    result = run([str(cmd_path)])

    assert result.stdout.strip() == "not_stubbed"

    with pytest.raises(UnexpectedCommandError):
        mox.verify()


def _test_environment_cleanup_helper(*, call_replay_before_exception: bool) -> None:
    """Shared logic verifying env cleanup when exceptions occur."""
    original_path = os.environ["PATH"]
    mox = CmdMox()
    mox.stub("fail").returns(stdout="fail")
    mox.__enter__()
    if call_replay_before_exception:
        mox.replay()

    # Environment should differ while the manager is active
    assert os.environ["PATH"] != original_path

    def _boom() -> None:
        raise RuntimeError

    try:
        _boom()
    except RuntimeError:
        pass
    finally:
        if call_replay_before_exception:
            mox.verify()
        mox.__exit__(None, None, None)

    # Ensure PATH is fully restored
    assert os.environ["PATH"] == original_path


def test_cmdmox_environment_cleanup_on_exception() -> None:
    """Environment is cleaned when an exception occurs after replay."""
    _test_environment_cleanup_helper(call_replay_before_exception=True)


def test_cmdmox_environment_cleanup_on_exception_before_replay() -> None:
    """Environment is cleaned up if an error occurs before replay."""
    _test_environment_cleanup_helper(call_replay_before_exception=False)


def test_cmdmox_missing_environment_attributes(monkeypatch: pytest.MonkeyPatch) -> None:
    """Replay fails when environment attributes are missing."""
    mox = CmdMox()
    mox.stub("foo").returns(stdout="bar")
    mox.__enter__()

    monkeypatch.setattr(mox.environment, "shim_dir", None)
    with pytest.raises(MissingEnvironmentError, match="shim_dir"):
        mox.replay()

    # Restore shim_dir and remove socket_path
    monkeypatch.setattr(mox.environment, "shim_dir", Path(tempfile.gettempdir()))
    monkeypatch.setattr(mox.environment, "socket_path", None)
    with pytest.raises(MissingEnvironmentError, match="socket_path"):
        mox.replay()

    mox.__exit__(None, None, None)


def test_factory_methods_create_distinct_objects() -> None:
    """CmdMox exposes mock() and spy() alongside stub()."""
    mox = CmdMox()
    assert isinstance(mox.stub("a"), StubCommand)
    assert isinstance(mox.mock("b"), MockCommand)
    assert isinstance(mox.spy("c"), SpyCommand)


def test_mock_idempotency() -> None:
    """Repeated calls to mock() with the same name return the same object."""
    mox = CmdMox()
    m1 = mox.mock("foo")
    m2 = mox.mock("foo")
    assert m1 is m2


def test_stub_idempotency() -> None:
    """Repeated calls to stub() with the same name return the same object."""
    mox = CmdMox()
    s1 = mox.stub("bar")
    s2 = mox.stub("bar")
    assert s1 is s2


def test_spy_idempotency() -> None:
    """Repeated calls to spy() with the same name return the same object."""
    mox = CmdMox()
    s1 = mox.spy("bar")
    s2 = mox.spy("bar")
    assert s1 is s2


def test_double_kind_mismatch() -> None:
    """Requesting a different kind for an existing double raises ``ValueError``."""
    mox = CmdMox()
    mox.stub("foo")
    with pytest.raises(ValueError, match="registered as stub"):
        mox.mock("foo")


def test_mock_and_spy_invocations(
    run: t.Callable[..., subprocess.CompletedProcess[str]],
) -> None:
    """Mock and spy commands record calls and verify correctly."""
    mox = CmdMox()
    mox.mock("hello").returns(stdout="hi")
    mox.spy("world").returns(stdout="earth")
    mox.__enter__()
    mox.replay()

    cmd_hello = Path(mox.environment.shim_dir) / "hello"
    cmd_world = Path(mox.environment.shim_dir) / "world"
    res1 = run([str(cmd_hello)])
    res2 = run([str(cmd_world)])

    mox.verify()

    assert res1.stdout.strip() == "hi"
    assert res2.stdout.strip() == "earth"
    assert len(mox.journal) == 2
    assert mox.mocks["hello"].invocations[0].command == "hello"
    assert mox.spies["world"].invocations[0].command == "world"


def test_invocation_order_multiple_calls(
    run: t.Callable[..., subprocess.CompletedProcess[str]],
) -> None:
    """Multiple calls are recorded in order."""
    mox = CmdMox()
    mox.mock("hello").returns(stdout="hi").times(2)
    mox.spy("world").returns(stdout="earth")
    mox.__enter__()
    mox.replay()

    cmd_hello = Path(mox.environment.shim_dir) / "hello"
    cmd_world = Path(mox.environment.shim_dir) / "world"
    run([str(cmd_hello)])
    run([str(cmd_world)])
    run([str(cmd_hello)])

    mox.verify()

    assert [inv.command for inv in mox.journal] == ["hello", "world", "hello"]
    assert len(mox.mocks["hello"].invocations) == 2
    assert len(mox.spies["world"].invocations) == 1


def test_context_manager_restores_env_on_exception(
    run: t.Callable[..., subprocess.CompletedProcess[str]],
) -> None:
    """Context manager restores environment even if an exception occurs."""

    class CustomError(Exception):
        """Exception used to trigger cleanup."""

    def run_with_error() -> None:
        with mox:
            mox.stub("boom").returns(stdout="oops")
            mox.replay()
            cmd_path = Path(mox.environment.shim_dir) / "boom"
            run([str(cmd_path)])
            raise CustomError

    original_env = os.environ.copy()
    mox = CmdMox()
    with pytest.raises(CustomError):
        run_with_error()

    assert os.environ == original_env


def test_context_manager_auto_verify(
    run: t.Callable[..., subprocess.CompletedProcess[str]],
) -> None:
    """Exiting the context automatically calls verify."""
    mox = CmdMox()
    mox.stub("hi").returns(stdout="hello")
    with mox:
        mox.replay()
        cmd_path = Path(mox.environment.shim_dir) / "hi"
        run([str(cmd_path)])

    with pytest.raises(LifecycleError):
        mox.verify()


def test_is_recording_property() -> None:
    """is_recording is True for mocks and spies, False for stubs."""
    mox = CmdMox()
    stub = mox.stub("a")
    mock = mox.mock("b")
    spy = mox.spy("c")

    assert not stub.is_recording
    assert mock.is_recording
    assert spy.is_recording


def _tuple_handler(invocation: Invocation) -> tuple[str, str, int]:
    assert invocation.args == []
    return ("handled", "", 0)


def _response_handler(invocation: Invocation) -> Response:
    assert invocation.args == []
    return Response(stdout="r", stderr="", exit_code=0)


@pytest.mark.parametrize(
    ("cmd", "handler", "expected"),
    [
        ("dyn", _tuple_handler, "handled"),
        ("obj", _response_handler, "r"),
    ],
)
def test_stub_runs_handler(
    cmd: str,
    handler: t.Callable[[Invocation], Response | tuple[str, str, int]],
    expected: str,
    run: t.Callable[..., subprocess.CompletedProcess[str]],
) -> None:
    """Stub runs a dynamic handler when invoked."""
    mox = CmdMox()
    mox.stub(cmd).runs(handler)
    mox.__enter__()
    mox.replay()

    cmd_path = Path(mox.environment.shim_dir) / cmd
    result = run([str(cmd_path)])

    mox.verify()

    assert result.stdout.strip() == expected


def test_invoke_handler_applies_env() -> None:
    """_invoke_handler uses temporary_env and propagates env in Response."""
    key = "SOME_VAR"
    mox = CmdMox()

    def handler(invocation: Invocation) -> Response:
        return Response(stdout=os.environ.get(key, ""))

    dbl = mox.stub("demo").with_env({key: "VAL"}).runs(handler)
    inv = Invocation(command="demo", args=[], stdin="", env={})

    assert key not in os.environ
    resp = mox._invoke_handler(dbl, inv)
    assert resp.stdout == "VAL"
    assert key not in os.environ
    assert resp.env == {key: "VAL"}<|MERGE_RESOLUTION|>--- conflicted
+++ resolved
@@ -16,16 +16,12 @@
     MissingEnvironmentError,
     UnexpectedCommandError,
 )
-<<<<<<< HEAD
 from cmd_mox.ipc import Response
 
 if t.TYPE_CHECKING:  # pragma: no cover - used only for typing
     import subprocess
 
     from cmd_mox.ipc import Invocation
-=======
-from cmd_mox.ipc import Invocation, Response
->>>>>>> 85758e97
 
 
 def test_cmdmox_stub_records_invocation(
