"""CmdMox controller and related helpers."""

from __future__ import annotations

import enum
import typing as t
from collections import deque

if t.TYPE_CHECKING:  # pragma: no cover - used only for typing
    import types
    from pathlib import Path

    TracebackType = types.TracebackType

from .command_runner import CommandRunner
from .environment import EnvironmentManager, temporary_env
from .errors import LifecycleError, MissingEnvironmentError
from .expectations import Expectation
from .ipc import Invocation, IPCServer, Response
from .shimgen import create_shim_symlinks
from .verifiers import CountVerifier, OrderVerifier, UnexpectedCommandVerifier


class _CallbackIPCServer(IPCServer):
    """IPCServer variant that delegates to a callback."""

    def __init__(
        self, socket_path: Path, handler: t.Callable[[Invocation], Response]
    ) -> None:
        super().__init__(socket_path)
        self._handler = handler

    def handle_invocation(
        self, invocation: Invocation
    ) -> Response:  # pragma: no cover - wrapper
        return self._handler(invocation)


class CommandDouble:
    """Configuration for a stub, mock, or spy command."""

    __slots__ = (
        "controller",
        "expectation",
        "handler",
        "invocations",
        "kind",
        "name",
        "passthrough_mode",
        "response",
    )

    T_Kind = t.Literal["stub", "mock", "spy"]

    def __init__(self, name: str, controller: "CmdMox", kind: T_Kind) -> None:  # noqa: UP037
        self.name = name
        self.kind = kind
        self.controller = controller
        self.response = Response()
        self.handler: t.Callable[[Invocation], Response] | None = None
        self.invocations: list[Invocation] = []
        self.passthrough_mode = False
        self.expectation = Expectation(name)

    T_Self = t.TypeVar("T_Self", bound="CommandDouble")

    def returns(
        self: T_Self, stdout: str = "", stderr: str = "", exit_code: int = 0
    ) -> T_Self:
        """Set the static response and return ``self``."""
        self.response = Response(stdout=stdout, stderr=stderr, exit_code=exit_code)
        self.handler = None
        return self

    def runs(
        self: T_Self,
        handler: t.Callable[[Invocation], tuple[str, str, int] | Response],
    ) -> T_Self:
        """Use *handler* to generate responses dynamically."""

        def _wrap(invocation: Invocation) -> Response:
            result = handler(invocation)
            if isinstance(result, Response):
                return result
            stdout, stderr, exit_code = t.cast("tuple[str, str, int]", result)
            return Response(stdout=stdout, stderr=stderr, exit_code=exit_code)

        self.handler = _wrap
        return self

    # ------------------------------------------------------------------
    # Expectation configuration
    # ------------------------------------------------------------------
    def with_args(self: T_Self, *args: str) -> T_Self:
        """Match invocations with exactly ``args``."""
        self.expectation.with_args(*args)
        return self

    def with_matching_args(self: T_Self, *matchers: t.Callable[[str], bool]) -> T_Self:
        """Match invocations using comparator callables."""
        self.expectation.with_matching_args(*matchers)
        return self

    def with_stdin(self: T_Self, data: str | t.Callable[[str], bool]) -> T_Self:
        """Expect standard input to match ``data``."""
        self.expectation.with_stdin(data)
        return self

    def times(self: T_Self, count: int) -> T_Self:
        """Expect exactly ``count`` invocations."""
        self.expectation.times_called(count)
        return self

    def in_order(self: T_Self) -> T_Self:
        """Require this mock to be called in registration order."""
        if self.expectation not in self.controller._ordered:
            self.controller._ordered.append(self.expectation)
        self.expectation.in_order()
        return self

    def any_order(self: T_Self) -> T_Self:
        """Allow this mock to be called in any order."""
        if self.expectation in self.controller._ordered:
            self.controller._ordered.remove(self.expectation)
        self.expectation.any_order()
        return self

    def with_env(self: T_Self, mapping: dict[str, str]) -> T_Self:
        """Inject additional environment variables when invoked."""
        self.expectation.with_env(mapping)
        return self

    def passthrough(self: T_Self) -> T_Self:
        """Execute the real command while recording invocations."""
        if self.kind != "spy":
            msg = "passthrough() is only valid for spies"
            raise ValueError(msg)
        self.passthrough_mode = True
        return self

    # ------------------------------------------------------------------
    # Matching helpers
    # ------------------------------------------------------------------
    def matches(self, invocation: Invocation) -> bool:
        """Return ``True`` if *invocation* satisfies the expectation."""
        return self.expectation.matches(invocation)

    @property
    def is_expected(self) -> bool:
        """Return ``True`` only for mocks."""
        return self.kind == "mock"

    @property
    def is_recording(self) -> bool:
        """Return ``True`` for mocks and spies."""
        return self.kind in ("mock", "spy")

    @property
    def call_count(self) -> int:
        """Return the number of recorded invocations."""
        return len(self.invocations)

    def __repr__(self) -> str:
        """Return debugging representation with name, kind, and response."""
        return (
            f"CommandDouble(name={self.name!r}, "
            f"kind={self.kind!r}, "
            f"response={self.response!r})"
        )

    __str__ = __repr__


# Backwards compatibility aliases
StubCommand = CommandDouble
MockCommand = CommandDouble
SpyCommand = CommandDouble


class Phase(enum.Enum):
    """Lifecycle phases for :class:`CmdMox`."""

    RECORD = enum.auto()
    REPLAY = enum.auto()
    VERIFY = enum.auto()


class CmdMox:
    """Central orchestrator implementing the record-replay-verify lifecycle."""

    def __init__(self, *, verify_on_exit: bool = True) -> None:
        """Create a new controller.

        Parameters
        ----------
        verify_on_exit:
            When ``True`` (the default), :meth:`__exit__` will automatically
            call :meth:`verify`. This catches missed verifications and ensures
            the environment is restored. Disable for explicit control.
        """
        self.environment = EnvironmentManager()
        self._server: _CallbackIPCServer | None = None
        self._runner = CommandRunner(self.environment)
        self._entered = False
        self._phase = Phase.RECORD

        self._verify_on_exit = verify_on_exit

        self._doubles: dict[str, CommandDouble] = {}
        self.journal: deque[Invocation] = deque()
        self._commands: set[str] = set()
        self._ordered: list[Expectation] = []

    # ------------------------------------------------------------------
    # Double accessors
    # ------------------------------------------------------------------
    @property
    def stubs(self) -> dict[str, CommandDouble]:
        """Return all stub doubles."""
        return {n: d for n, d in self._doubles.items() if d.kind == "stub"}

    @property
    def mocks(self) -> dict[str, CommandDouble]:
        """Return all mock doubles."""
        return {n: d for n, d in self._doubles.items() if d.kind == "mock"}

    @property
    def spies(self) -> dict[str, CommandDouble]:
        """Return all spy doubles."""
        return {n: d for n, d in self._doubles.items() if d.kind == "spy"}

    # ------------------------------------------------------------------
    # Internal helper accessors
    # ------------------------------------------------------------------
    def _registered_commands(self) -> set[str]:
        """Return all commands registered via doubles."""
        return set(self._doubles)

    def _expected_commands(self) -> set[str]:
        """Return commands that must be called during replay."""
        return {name for name, dbl in self._doubles.items() if dbl.is_expected}

    # ------------------------------------------------------------------
    # Context manager protocol
    # ------------------------------------------------------------------
    def __enter__(self) -> CmdMox:
        """Enter context, applying environment changes."""
        self.environment.__enter__()
        self._entered = True
        return self

    def __exit__(
        self,
        exc_type: type[BaseException] | None,
        exc: BaseException | None,
        tb: TracebackType | None,
    ) -> None:  # pragma: no cover - thin wrapper
        """Exit context, optionally verifying and cleaning up."""
        if self._handle_auto_verify(exc_type):
            return

        self._stop_server()
        if self._entered:
            self.environment.__exit__(exc_type, exc, tb)
            self._entered = False

    def _handle_auto_verify(self, exc_type: type[BaseException] | None) -> bool:
        """Invoke :meth:`verify` when exiting a replay block."""
        if not self._verify_on_exit or self._phase is not Phase.REPLAY:
            return False
        verify_error: Exception | None = None
        try:
            self.verify()
        except Exception as err:  # noqa: BLE001
            # pragma: no cover - verification failed
            verify_error = err
        if exc_type is None and verify_error is not None:
            raise verify_error
        # Early return is safe: verify() handles server shutdown and environment cleanup
        return True

    # ------------------------------------------------------------------
    # Public API
    # ------------------------------------------------------------------
    def register_command(self, name: str) -> None:
        """Register *name* for shim creation during :meth:`replay`."""
        self._commands.add(name)

    def _get_double(
        self, command_name: str, kind: CommandDouble.T_Kind
    ) -> CommandDouble:
        dbl = self._doubles.get(command_name)
        if dbl is None:
            dbl = CommandDouble(command_name, self, kind)
            self._doubles[command_name] = dbl
            self.register_command(command_name)
        elif dbl.kind != kind:
            msg = (
                f"{command_name!r} already registered as {dbl.kind}; "
                f"cannot register as {kind}"
            )
            raise ValueError(msg)
        return dbl

    def stub(self, command_name: str) -> CommandDouble:
        """Create or retrieve a stub for *command_name*."""
        return self._get_double(command_name, "stub")

    def mock(self, command_name: str) -> CommandDouble:
        """Create or retrieve a mock for *command_name*."""
        return self._get_double(command_name, "mock")

    def spy(self, command_name: str) -> CommandDouble:
        """Create or retrieve a spy for *command_name*."""
        return self._get_double(command_name, "spy")

    def replay(self) -> None:
        """Transition to replay mode and start the IPC server."""
        self._check_replay_preconditions()
        try:
            self._start_ipc_server()
            self._phase = Phase.REPLAY
        except Exception:  # pragma: no cover - cleanup only
            self._cleanup_after_replay_error()
            raise

    def verify(self) -> None:
        """Stop the server and finalise the verification phase."""
        self._check_verify_preconditions()
        try:
            self._run_verifiers()
        finally:
            self._finalize_verification()

    # ------------------------------------------------------------------
    # Internal helpers
    # ------------------------------------------------------------------
    def _handle_invocation(self, invocation: Invocation) -> Response:
        """Record *invocation* and return the configured response."""
        self.journal.append(invocation)
        dbl = self._doubles.get(invocation.command)
        if not dbl:
            return Response(stdout=invocation.command)

        if dbl.is_recording:
            dbl.invocations.append(invocation)

        return self._execute_double_strategy(invocation, dbl)

    def _execute_double_strategy(
        self, invocation: Invocation, dbl: CommandDouble
    ) -> Response:
        """Execute the appropriate strategy for the command double."""
        env_vars = dbl.expectation.env

        if dbl.kind == "spy" and dbl.passthrough_mode:
            return self._runner.run(invocation, env_vars)

        resp = dbl.response
        handler = dbl.handler
        if handler is not None:
            resp = self._call_with_env(lambda: handler(invocation), env_vars)

        for key, val in env_vars.items():
            resp.env.setdefault(key, val)
        return resp

    def _call_with_env(
        self, fn: t.Callable[[], Response], env: dict[str, str]
    ) -> Response:
        """Run ``fn`` with *env* temporarily applied if provided."""
        if not env:
            return fn()
        with temporary_env(env):
            return fn()

    def _check_replay_preconditions(self) -> None:
        """Validate state and environment before starting replay."""
        if self._phase is not Phase.RECORD:
            msg = (
                "Cannot call replay(): not in 'record' phase "
                f"(current phase: {self._phase.name.lower()})"
            )
            raise LifecycleError(msg)
        if not self._entered:
            msg = (
                "replay() called without entering context "
                f"(current phase: {self._phase.name.lower()})"
            )
            raise LifecycleError(msg)
        if self.environment.shim_dir is None:
            msg = "Environment attribute 'shim_dir' is missing (None)"
            raise MissingEnvironmentError(msg)
        if self.environment.socket_path is None:
            msg = "Environment attribute 'socket_path' is missing (None)"
            raise MissingEnvironmentError(msg)

    def _start_ipc_server(self) -> None:
        """Prepare shims and launch the IPC server."""
        self.journal.clear()
        self._commands = self._registered_commands() | self._commands
        create_shim_symlinks(self.environment.shim_dir, self._commands)
        self._server = _CallbackIPCServer(
            self.environment.socket_path, self._handle_invocation
        )
        self._server.start()

<<<<<<< HEAD
    def _stop_server(self) -> None:
        """Stop the IPC server and clear the reference."""
        if self._server is not None:
            try:
                self._server.stop()
            finally:
                self._server = None

    def _cleanup_after_replay_error(self) -> None:
        """Stop the server and restore the environment after failure."""
        self._stop_server()
        self.environment.__exit__(None, None, None)
        self._entered = False
=======
    def _cleanup_after_replay_error(self) -> None:
        """Stop the server and restore the environment after failure."""
        self.__exit__(None, None, None)
>>>>>>> 88c17f09

    def _check_verify_preconditions(self) -> None:
        """Ensure verify() is called in the correct phase."""
        if self._phase is not Phase.REPLAY:
            msg = (
                "verify() called out of order "
                f"(current phase: {self._phase.name.lower()})"
            )
            raise LifecycleError(msg)

    def _run_verifiers(self) -> None:
        """Execute the ordered verification checks."""
        expectations = {n: d.expectation for n, d in self.mocks.items()}
        inv_map = {n: d.invocations for n, d in self.mocks.items()}

        UnexpectedCommandVerifier().verify(self.journal, self._doubles)
        OrderVerifier(self._ordered).verify(self.journal)
        CountVerifier().verify(expectations, inv_map)

    def _finalize_verification(self) -> None:
        """Stop the server, clean up the environment, and update phase."""
        self._stop_server()
        if self._entered:
            self.environment.__exit__(None, None, None)
            self._entered = False
        self._phase = Phase.VERIFY<|MERGE_RESOLUTION|>--- conflicted
+++ resolved
@@ -405,7 +405,6 @@
         )
         self._server.start()
 
-<<<<<<< HEAD
     def _stop_server(self) -> None:
         """Stop the IPC server and clear the reference."""
         if self._server is not None:
@@ -416,14 +415,7 @@
 
     def _cleanup_after_replay_error(self) -> None:
         """Stop the server and restore the environment after failure."""
-        self._stop_server()
-        self.environment.__exit__(None, None, None)
-        self._entered = False
-=======
-    def _cleanup_after_replay_error(self) -> None:
-        """Stop the server and restore the environment after failure."""
         self.__exit__(None, None, None)
->>>>>>> 88c17f09
 
     def _check_verify_preconditions(self) -> None:
         """Ensure verify() is called in the correct phase."""
