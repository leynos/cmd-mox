"""CmdMox controller and related helpers."""

from __future__ import annotations

import enum
import typing as t
from collections import deque

if t.TYPE_CHECKING:  # pragma: no cover - used only for typing
    import types
    from pathlib import Path

    TracebackType = types.TracebackType

from .command_runner import CommandRunner
from .environment import EnvironmentManager, temporary_env
from .errors import LifecycleError, MissingEnvironmentError
from .expectations import Expectation
from .ipc import Invocation, IPCServer, Response
from .shimgen import create_shim_symlinks
from .verifiers import CountVerifier, OrderVerifier, UnexpectedCommandVerifier


class _CallbackIPCServer(IPCServer):
    """IPCServer variant that delegates to a callback."""

    def __init__(
        self, socket_path: Path, handler: t.Callable[[Invocation], Response]
    ) -> None:
        super().__init__(socket_path)
        self._handler = handler

    def handle_invocation(
        self, invocation: Invocation
    ) -> Response:  # pragma: no cover - wrapper
        return self._handler(invocation)


class CommandDouble:
    """Configuration for a stub, mock, or spy command."""

    __slots__ = (
        "controller",
        "expectation",
        "handler",
        "invocations",
        "kind",
        "name",
        "passthrough_mode",
        "response",
    )

    T_Kind = t.Literal["stub", "mock", "spy"]

    def __init__(self, name: str, controller: "CmdMox", kind: T_Kind) -> None:  # noqa: UP037
        self.name = name
        self.kind = kind
        self.controller = controller
        self.response = Response()
        self.handler: t.Callable[[Invocation], Response] | None = None
        self.invocations: list[Invocation] = []
        self.passthrough_mode = False
        self.expectation = Expectation(name)

    T_Self = t.TypeVar("T_Self", bound="CommandDouble")

    def returns(
        self: T_Self, stdout: str = "", stderr: str = "", exit_code: int = 0
    ) -> T_Self:
        """Set the static response and return ``self``."""
        self.response = Response(stdout=stdout, stderr=stderr, exit_code=exit_code)
        self.handler = None
        return self

    def runs(
        self: T_Self,
        handler: t.Callable[[Invocation], tuple[str, str, int] | Response],
    ) -> T_Self:
        """Use *handler* to generate responses dynamically."""

        def _wrap(invocation: Invocation) -> Response:
            result = handler(invocation)
            if isinstance(result, Response):
                return result
            stdout, stderr, exit_code = t.cast("tuple[str, str, int]", result)
            return Response(stdout=stdout, stderr=stderr, exit_code=exit_code)

        self.handler = _wrap
        return self

    # ------------------------------------------------------------------
    # Expectation configuration
    # ------------------------------------------------------------------
    def with_args(self: T_Self, *args: str) -> T_Self:
        """Match invocations with exactly ``args``."""
        self.expectation.with_args(*args)
        return self

    def with_matching_args(self: T_Self, *matchers: t.Callable[[str], bool]) -> T_Self:
        """Match invocations using comparator callables."""
        self.expectation.with_matching_args(*matchers)
        return self

    def with_stdin(self: T_Self, data: str | t.Callable[[str], bool]) -> T_Self:
        """Expect standard input to match ``data``."""
        self.expectation.with_stdin(data)
        return self

    def times(self: T_Self, count: int) -> T_Self:
        """Expect exactly ``count`` invocations."""
        self.expectation.times_called(count)
        return self

    def in_order(self: T_Self) -> T_Self:
        """Require this mock to be called in registration order."""
        if self.expectation not in self.controller._ordered:
            self.controller._ordered.append(self.expectation)
        self.expectation.in_order()
        return self

    def any_order(self: T_Self) -> T_Self:
        """Allow this mock to be called in any order."""
        if self.expectation in self.controller._ordered:
            self.controller._ordered.remove(self.expectation)
        self.expectation.any_order()
        return self

    def with_env(self: T_Self, mapping: dict[str, str]) -> T_Self:
        """Inject additional environment variables when invoked."""
        self.expectation.with_env(mapping)
        return self

    def passthrough(self: T_Self) -> T_Self:
        """Execute the real command while recording invocations."""
        if self.kind != "spy":
            msg = "passthrough() is only valid for spies"
            raise ValueError(msg)
        self.passthrough_mode = True
        return self

    # ------------------------------------------------------------------
    # Matching helpers
    # ------------------------------------------------------------------
    def matches(self, invocation: Invocation) -> bool:
        """Return ``True`` if *invocation* satisfies the expectation."""
        return self.expectation.matches(invocation)

    @property
    def is_expected(self) -> bool:
        """Return ``True`` only for mocks."""
        return self.kind == "mock"

    @property
    def is_recording(self) -> bool:
        """Return ``True`` for mocks and spies."""
        return self.kind in ("mock", "spy")

    @property
    def call_count(self) -> int:
        """Return the number of recorded invocations."""
        return len(self.invocations)

    def __repr__(self) -> str:
        """Return debugging representation with name, kind, and response."""
        return (
            f"CommandDouble(name={self.name!r}, "
            f"kind={self.kind!r}, "
            f"response={self.response!r})"
        )

    __str__ = __repr__


# Backwards compatibility aliases
StubCommand = CommandDouble
MockCommand = CommandDouble
SpyCommand = CommandDouble


class Phase(enum.Enum):
    """Lifecycle phases for :class:`CmdMox`."""

    RECORD = enum.auto()
    REPLAY = enum.auto()
    VERIFY = enum.auto()


class CmdMox:
    """Central orchestrator implementing the record-replay-verify lifecycle."""

    def __init__(self, *, verify_on_exit: bool = True) -> None:
        """Create a new controller.

        Parameters
        ----------
        verify_on_exit:
            When ``True`` (the default), :meth:`__exit__` will automatically
            call :meth:`verify`. This catches missed verifications and ensures
            the environment is restored. Disable for explicit control.
        """
        self.environment = EnvironmentManager()
        self._server: _CallbackIPCServer | None = None
        self._runner = CommandRunner(self.environment)
        self._entered = False
        self._phase = Phase.RECORD

        self._verify_on_exit = verify_on_exit

        self._doubles: dict[str, CommandDouble] = {}
        self.journal: deque[Invocation] = deque()
        self._commands: set[str] = set()
        self._ordered: list[Expectation] = []

    # ------------------------------------------------------------------
    # Double accessors
    # ------------------------------------------------------------------
    @property
    def stubs(self) -> dict[str, CommandDouble]:
        """Return all stub doubles."""
        return {n: d for n, d in self._doubles.items() if d.kind == "stub"}

    @property
    def mocks(self) -> dict[str, CommandDouble]:
        """Return all mock doubles."""
        return {n: d for n, d in self._doubles.items() if d.kind == "mock"}

    @property
    def spies(self) -> dict[str, CommandDouble]:
        """Return all spy doubles."""
        return {n: d for n, d in self._doubles.items() if d.kind == "spy"}

    # ------------------------------------------------------------------
    # Internal helper accessors
    # ------------------------------------------------------------------
    def _registered_commands(self) -> set[str]:
        """Return all commands registered via doubles."""
        return set(self._doubles)

    def _expected_commands(self) -> set[str]:
        """Return commands that must be called during replay."""
        return {name for name, dbl in self._doubles.items() if dbl.is_expected}

    # ------------------------------------------------------------------
    # Context manager protocol
    # ------------------------------------------------------------------
    def __enter__(self) -> CmdMox:
        """Enter context, applying environment changes."""
        self.environment.__enter__()
        self._entered = True
        return self

    def __exit__(
        self,
        exc_type: type[BaseException] | None,
        exc: BaseException | None,
        tb: TracebackType | None,
    ) -> None:  # pragma: no cover - thin wrapper
        """Exit context, optionally verifying and cleaning up."""
        if self._handle_auto_verify(exc_type):
            return

<<<<<<< HEAD
        self._stop_server()
        if self._entered:
            self.environment.__exit__(exc_type, exc, tb)
            self._entered = False
=======
        self._stop_server_and_exit_env(exc_type, exc, tb)
>>>>>>> 03d37447

    def _handle_auto_verify(self, exc_type: type[BaseException] | None) -> bool:
        """Invoke :meth:`verify` when exiting a replay block."""
        if not self._verify_on_exit or self._phase is not Phase.REPLAY:
            return False
        verify_error: Exception | None = None
        try:
            self.verify()
        except Exception as err:  # noqa: BLE001
            # pragma: no cover - verification failed
            verify_error = err
        if exc_type is None and verify_error is not None:
            raise verify_error
        # Early return is safe: verify() handles server shutdown and environment cleanup
        return True

    # ------------------------------------------------------------------
    # Public API
    # ------------------------------------------------------------------
    def register_command(self, name: str) -> None:
        """Register *name* for shim creation during :meth:`replay`."""
        self._commands.add(name)

    def _get_double(
        self, command_name: str, kind: CommandDouble.T_Kind
    ) -> CommandDouble:
        dbl = self._doubles.get(command_name)
        if dbl is None:
            dbl = CommandDouble(command_name, self, kind)
            self._doubles[command_name] = dbl
            self.register_command(command_name)
        elif dbl.kind != kind:
            msg = (
                f"{command_name!r} already registered as {dbl.kind}; "
                f"cannot register as {kind}"
            )
            raise ValueError(msg)
        return dbl

    def stub(self, command_name: str) -> CommandDouble:
        """Create or retrieve a stub for *command_name*."""
        return self._get_double(command_name, "stub")

    def mock(self, command_name: str) -> CommandDouble:
        """Create or retrieve a mock for *command_name*."""
        return self._get_double(command_name, "mock")

    def spy(self, command_name: str) -> CommandDouble:
        """Create or retrieve a spy for *command_name*."""
        return self._get_double(command_name, "spy")

    def replay(self) -> None:
        """Transition to replay mode and start the IPC server."""
        self._check_replay_preconditions()
        try:
            self._start_ipc_server()
            self._phase = Phase.REPLAY
        except Exception:  # pragma: no cover - cleanup only
            self._cleanup_after_replay_error()
            raise

    def verify(self) -> None:
        """Stop the server and finalise the verification phase."""
        self._check_verify_preconditions()
        try:
            self._run_verifiers()
        finally:
            self._finalize_verification()

    # ------------------------------------------------------------------
    # Internal helpers
    # ------------------------------------------------------------------
    def _invoke_handler(
        self, double: CommandDouble, invocation: Invocation
    ) -> Response:
        """Run ``double``'s handler within its expectation environment."""
        env = double.expectation.env
        if double.passthrough_mode:
            resp = self._runner.run(invocation, env)
        elif double.handler is None:
            resp = double.response
        elif env:
            with temporary_env(env):
                resp = double.handler(invocation)
        else:
            resp = double.handler(invocation)
        if env:
            resp.env.update(env)
        return resp

    def _handle_invocation(self, invocation: Invocation) -> Response:
        """Record *invocation* and return the configured response."""
        self.journal.append(invocation)
        double = self._doubles.get(invocation.command)
        if not double:
            return Response(stdout=invocation.command)
        if double.is_recording:
            double.invocations.append(invocation)
        return self._invoke_handler(double, invocation)

    def _check_replay_preconditions(self) -> None:
        """Validate state and environment before starting replay."""
        if self._phase is not Phase.RECORD:
            msg = (
                "Cannot call replay(): not in 'record' phase "
                f"(current phase: {self._phase.name.lower()})"
            )
            raise LifecycleError(msg)
        if not self._entered:
            msg = (
                "replay() called without entering context "
                f"(current phase: {self._phase.name.lower()})"
            )
            raise LifecycleError(msg)
        if self.environment.shim_dir is None:
            msg = "Environment attribute 'shim_dir' is missing (None)"
            raise MissingEnvironmentError(msg)
        if self.environment.socket_path is None:
            msg = "Environment attribute 'socket_path' is missing (None)"
            raise MissingEnvironmentError(msg)

    def _start_ipc_server(self) -> None:
        """Prepare shims and launch the IPC server."""
        self.journal.clear()
        self._commands = self._registered_commands() | self._commands
        create_shim_symlinks(self.environment.shim_dir, self._commands)
        self._server = _CallbackIPCServer(
            self.environment.socket_path, self._handle_invocation
        )
        self._server.start()

<<<<<<< HEAD
    def _stop_server(self) -> None:
        """Stop the IPC server and clear the reference."""
=======
    def _stop_server_and_exit_env(
        self,
        exc_type: type[BaseException] | None = None,
        exc: BaseException | None = None,
        tb: TracebackType | None = None,
    ) -> None:
        """Stop the IPC server and exit the environment manager.

        This helper underpins :py:meth:`__exit__`,
        :py:meth:`_cleanup_after_replay_error`, and
        :py:meth:`_finalize_verification`.

        Parameters
        ----------
        exc_type, exc, tb:
            Exception information forwarded to
            :meth:`EnvironmentManager.__exit__`. Pass ``None`` for all three
            when no exception is being handled.

        This method is idempotent so it is safe to call multiple times from
        different cleanup paths.
        """
>>>>>>> 03d37447
        if self._server is not None:
            try:
                self._server.stop()
            finally:
                self._server = None

<<<<<<< HEAD
=======
        if self._entered:
            self.environment.__exit__(exc_type, exc, tb)
            self._entered = False

>>>>>>> 03d37447
    def _cleanup_after_replay_error(self) -> None:
        """Stop the server and restore the environment after failure."""
        self._stop_server_and_exit_env()

    def _check_verify_preconditions(self) -> None:
        """Ensure verify() is called in the correct phase."""
        if self._phase is not Phase.REPLAY:
            msg = (
                "verify() called out of order "
                f"(current phase: {self._phase.name.lower()})"
            )
            raise LifecycleError(msg)

    def _run_verifiers(self) -> None:
        """Execute the ordered verification checks."""
        expectations = {n: d.expectation for n, d in self.mocks.items()}
        inv_map = {n: d.invocations for n, d in self.mocks.items()}

        UnexpectedCommandVerifier().verify(self.journal, self._doubles)
        OrderVerifier(self._ordered).verify(self.journal)
        CountVerifier().verify(expectations, inv_map)

    def _finalize_verification(self) -> None:
        """Stop the server, clean up the environment, and update phase."""
<<<<<<< HEAD
        self._stop_server()
        if self._entered:
            self.environment.__exit__(None, None, None)
            self._entered = False
=======
        self._stop_server_and_exit_env()
>>>>>>> 03d37447
        self._phase = Phase.VERIFY<|MERGE_RESOLUTION|>--- conflicted
+++ resolved
@@ -258,15 +258,7 @@
         """Exit context, optionally verifying and cleaning up."""
         if self._handle_auto_verify(exc_type):
             return
-
-<<<<<<< HEAD
-        self._stop_server()
-        if self._entered:
-            self.environment.__exit__(exc_type, exc, tb)
-            self._entered = False
-=======
         self._stop_server_and_exit_env(exc_type, exc, tb)
->>>>>>> 03d37447
 
     def _handle_auto_verify(self, exc_type: type[BaseException] | None) -> bool:
         """Invoke :meth:`verify` when exiting a replay block."""
@@ -398,10 +390,6 @@
         )
         self._server.start()
 
-<<<<<<< HEAD
-    def _stop_server(self) -> None:
-        """Stop the IPC server and clear the reference."""
-=======
     def _stop_server_and_exit_env(
         self,
         exc_type: type[BaseException] | None = None,
@@ -424,20 +412,16 @@
         This method is idempotent so it is safe to call multiple times from
         different cleanup paths.
         """
->>>>>>> 03d37447
         if self._server is not None:
             try:
                 self._server.stop()
             finally:
                 self._server = None
 
-<<<<<<< HEAD
-=======
         if self._entered:
             self.environment.__exit__(exc_type, exc, tb)
             self._entered = False
 
->>>>>>> 03d37447
     def _cleanup_after_replay_error(self) -> None:
         """Stop the server and restore the environment after failure."""
         self._stop_server_and_exit_env()
@@ -462,12 +446,5 @@
 
     def _finalize_verification(self) -> None:
         """Stop the server, clean up the environment, and update phase."""
-<<<<<<< HEAD
-        self._stop_server()
-        if self._entered:
-            self.environment.__exit__(None, None, None)
-            self._entered = False
-=======
         self._stop_server_and_exit_env()
->>>>>>> 03d37447
         self._phase = Phase.VERIFY